#!/bin/bash

export PS4='\e[36m+ ${FUNCNAME:-main}\e[0m@\e[32m${BASH_SOURCE}:\e[35m${LINENO} \e[0m'

#In first stage, the script assume that the noobaa cli is installed.
#Also assuming aws cli is installed

NAMESPACE='test'

#FLOW TODO:
# # AWS-S3 ❌
# nb backingstore create aws-s3 aws1 --target-bucket znoobaa --access-key $AWS_ACCESS_KEY_ID --secret-key $AWS_SECRET_ACCESS_KEY ❌
# nb backingstore create aws-s3 aws2 --target-bucket noobaa-qa --access-key $AWS_ACCESS_KEY_ID --secret-key $AWS_SECRET_ACCESS_KEY ❌
# nb backingstore status aws1 ❌
# nb backingstore status aws2 ❌
# nb backingstore list ❌
# nb status ❌
# kubectl get backingstore ❌
# kubectl describe backingstore ❌

# # Google - TODO ❌
# nb backingstore create azure-blob blob1 --target-blob-container jacky-container --account-name $AZURE_ACCOUNT_NAME --account-key $AZURE_ACCOUNT_KEY

# # Azure - TODO ❌
# nb backingstore create google-cloud-storage google1 --target-bucket jacky-bucket --private-key-json-file ~/Downloads/noobaa-test-1-d462775d1e1a.json

# # BucketClass ❌
# nb bucketclass create class1 --backingstores nb1 ✅
# nb bucketclass create class2 --placement Mirror --backingstores nb1,aws1 ❌
# nb bucketclass create class3 --placement Spread --backingstores aws1,aws2 ❌
# nb bucketclass create class4 --backingstores nb1,nb2 ✅
# nb bucketclass status class1 ✅
# nb bucketclass status class2 ✅
# nb bucketclass list ✅
# nb status ✅
# kubectl get bucketclass ✅
# kubectl describe bucketclass ✅

# # OBC ❌
# nb obc create buck1 --bucketclass class1 ✅
# nb obc create buck2 --bucketclass class2 ❌
# nb obc create buck3 --bucketclass class3 --app-namespace default ❌
# nb obc create buck4 --bucketclass class4 ✅
# nb obc list ✅
# # nb obc status buck1 ✅
# # nb obc status buck2 ✅
# # nb obc status buck3 ✅
# kubectl get obc ✅
# kubectl describe obc ✅
# kubectl get obc,ob,secret,cm -l noobaa-obc ✅

# AWS_ACCESS_KEY_ID=XXX AWS_SECRET_ACCESS_KEY=YYY aws s3 --endpoint-url XXX ls BUCKETNAME ❌

function post_install_tests {
    aws_credentials
    check_S3_compatible
    bucketclass_cycle
    obc_cycle
    crd_cycle
    check_deletes
<<<<<<< HEAD
    noobaa_uninstall
 }
=======
}
>>>>>>> 9c3b989d

function main {
    noobaa_install
    post_install_tests
    noobaa_uninstall
 }

function usage {
    set +x
    echo -e "\nUsage: ${0} [options]"
    echo "--namespace       -   Change the namespace (default: ${NAMESPACE})"
    echo "--mongo-image     -   Change the mongo image"
    echo "--noobaa-image    -   Change the noobaa image"
    echo "--operator-image  -   Change the operator image"
    echo -e "--help         -   print this help\n"
    exit 1
}

function set_nonstandard_options {
    if [ ! -z ${MONGO_IMAGE} ]
    then
        noobaa+=" --mongo-image ${MONGO_IMAGE}"
    fi

    if [ ! -z ${NOOBAA_IMAGE} ]
    then
        noobaa+=" --noobaa-image ${NOOBAA_IMAGE}"
    fi

    if [ ! -z ${OPERATOR_IMAGE} ]
    then
        noobaa+=" --operator-image ${OPERATOR_IMAGE}"
    fi
}

while true
do
    if [ -z ${1} ]; then
        break
    fi

    case ${1} in
        --mongo-image)      MONGO_IMAGE=${2}
                            shift 2;;
        --noobaa-image)     NOOBAA_IMAGE=${2}
                            shift 2;;
        --operator-image)   OPERATOR_IMAGE=${2}
                            shift 2;;
        -n|--namespace)     NAMESPACE=${2}
                            shift 2;;
        -h|--help)          usage;;
        *)                  usage;;
    esac
done

#Setting noobaa command with namespace
#The reason that we are doing it in a variable and not alias is
#That alias is not expended in non interactive shell
#Currently will work only on noobaa-operator-local - need to change it
noobaa="build/_output/bin/noobaa-operator-local -n ${NAMESPACE}"
kubectl="kubectl -n ${NAMESPACE}"
. $(dirname ${0})/test_cli_functions.sh

#Setting the noobaa command with non standard options if needed.
set_nonstandard_options

main<|MERGE_RESOLUTION|>--- conflicted
+++ resolved
@@ -58,12 +58,8 @@
     obc_cycle
     crd_cycle
     check_deletes
-<<<<<<< HEAD
     noobaa_uninstall
  }
-=======
-}
->>>>>>> 9c3b989d
 
 function main {
     noobaa_install
